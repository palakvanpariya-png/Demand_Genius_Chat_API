# Demand Genius Chat API

Natural language content intelligence API with contextual query parsing and strategic advisory capabilities.

---

## 🚀 Tech Stack
- **Framework:** FastAPI `0.115.4`  
- **Language:** Python `3.11+`  
- **Database:** MongoDB `7.0+`  
- **Vector Storage:** PostgreSQL `15+` with `pgvector` (for semantic search)  
- **AI:** OpenAI Chat Completion models  
- **Auth:** JWT  

---

## 📋 Prerequisites
- Python `3.11` or higher  
- MongoDB `7.0+`  
- PostgreSQL `15+` with `pgvector` extension enabled   

---

## ⚙️ Installation

### 1. Clone the repository
```bash
git clone https://github.com/palakvanpariya-png/Demand_Genius_Chat_API.git
cd Demand_Genius_Chat_API

# Windows
python -m venv venv
venv\Scripts\activate

# Mac/Linux
python -m venv venv
source venv/bin/activate

pip install -r requirements.txt
```
### Development

<<<<<<< HEAD
uvicorn app.main:app --reload --host 0.0.0.0 --port 8000

## 🗄️ Database Configuration

### MongoDB
No manual setup required - database and collections are already created.

### PostgreSQL (pgvector)
**Required one-time setup after deployment:**

1. Enable pgvector extension:
```sql
CREATE EXTENSION IF NOT EXISTS vector;
=======
uvicorn app.main:app --reload --host 0.0.0.0 --port 8000
>>>>>>> d570c106
<|MERGE_RESOLUTION|>--- conflicted
+++ resolved
@@ -40,7 +40,6 @@
 ```
 ### Development
 
-<<<<<<< HEAD
 uvicorn app.main:app --reload --host 0.0.0.0 --port 8000
 
 ## 🗄️ Database Configuration
@@ -54,6 +53,4 @@
 1. Enable pgvector extension:
 ```sql
 CREATE EXTENSION IF NOT EXISTS vector;
-=======
-uvicorn app.main:app --reload --host 0.0.0.0 --port 8000
->>>>>>> d570c106
+```